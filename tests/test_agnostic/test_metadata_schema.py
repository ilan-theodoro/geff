import re

import numpy as np
import pydantic
import pytest
import zarr

from geff.affine import Affine
from geff.metadata_schema import VERSION_PATTERN, Axis, GeffMetadata, write_metadata_schema


class TestMetadataModel:
    def test_version_pattern(self):
        # Valid versions
        valid_versions = [
            "1.0",
            "0.1.0",
            "1.0.0.dev1",
            "2.3.4+local",
            "3.4.5.dev6+g61d5f18",
            "10.20.30",
        ]
        for version in valid_versions:
            assert re.fullmatch(VERSION_PATTERN, version)

        # Invalid versions
        invalid_versions = [
            "1.0.0.dev",  # Incomplete dev version
            "1.0.0+local+",  # Extra '+' at the end
            "abc.def",  # Non-numeric version
        ]
        for version in invalid_versions:
            assert not re.fullmatch(VERSION_PATTERN, version)

    def test_valid_init(self):
        # Minimal required fields
        model = GeffMetadata(geff_version="0.0.1", directed=True)
        assert model.geff_version == "0.0.1"
        assert model.axes is None

        # Complete metadata
        model = GeffMetadata(geff_version="0.0.1", directed=True, axes=[{"name": "test"}])
        assert len(model.axes) == 1

        # Multiple axes
        model = GeffMetadata(
            geff_version="0.0.1",
            directed=True,
            axes=[
                {"name": "test"},
                {"name": "complete", "type": "space", "unit": "micrometer", "min": 0, "max": 10},
            ],
        )
        assert len(model.axes) == 2

    def test_duplicate_axes_names(self):
        # duplicate names not allowed
        with pytest.raises(ValueError, match=r"Duplicate axes names found in"):
            GeffMetadata(
                geff_version="0.0.1", directed=True, axes=[{"name": "test"}, {"name": "test"}]
            )

    def test_related_objects(self):
        # Valid related objects
        model = GeffMetadata(
            geff_version="0.0.1",
            directed=True,
            related_objects=[
                {"type": "labels", "path": "segmentation/", "label_prop": "seg_id"},
                {"type": "image", "path": "raw/"},
            ],
        )
        assert len(model.related_objects) == 2

        # Related object type
        with pytest.warns(
            UserWarning, match=r".* might not be recognized by reader applications.*"
        ):
            GeffMetadata(
                geff_version="0.0.1",
                directed=True,
                related_objects=[{"type": "invalid_type", "path": "invalid/"}],
            )

        # Invalid combination of type and label_prop
        with pytest.raises(
            pydantic.ValidationError, match=".*label_prop .+ is only valid for type 'labels'.*"
        ):
            GeffMetadata(
                geff_version="0.0.1",
                directed=True,
                related_objects=[{"type": "image", "path": "raw/", "label_prop": "seg_id"}],
            )

    def test_invalid_version(self):
        with pytest.raises(pydantic.ValidationError, match="String should match pattern"):
            GeffMetadata(geff_version="aljkdf", directed=True)

    def test_extra_attrs(self):
        # Should not fail
        GeffMetadata(
            geff_version="0.0.1",
            directed=True,
            axes=[
                {"name": "test"},
                {"name": "complete", "type": "space", "unit": "micrometer", "min": 0, "max": 10},
            ],
            extra=True,
        )

    def test_read_write(self, tmp_path):
        meta = GeffMetadata(
            geff_version="0.0.1",
            directed=True,
            axes=[
                {"name": "test"},
                {"name": "complete", "type": "space", "unit": "micrometer", "min": 0, "max": 10},
            ],
            extra=True,
        )
        zpath = tmp_path / "test.zarr"
        group = zarr.open(zpath, mode="a")
        meta.write(group)
        compare = GeffMetadata.read(group)
        assert compare == meta

        meta.directed = False
        meta.write(zpath)
        compare = GeffMetadata.read(zpath)
        assert compare == meta

    def test_model_mutation(self):
        """Test that invalid model mutations raise errors."""
        meta = GeffMetadata(
            geff_version="0.0.1",
            directed=True,
            axes=[
                {"name": "test"},
                {"name": "complete", "type": "space", "unit": "micrometer", "min": 0, "max": 10},
            ],
        )

        meta.directed = False  # fine...

        with pytest.raises(pydantic.ValidationError):
            meta.geff_version = "abcde"

<<<<<<< HEAD
    def test_read_write_ignored_metadata(self, tmp_path):
        meta = GeffMetadata(
            geff_version="0.0.1",
            directed=True,
            extra={"foo": "bar", "bar": {"baz": "qux"}},
        )
        zpath = tmp_path / "test.zarr"
        group = zarr.open(zpath, mode="a")
        meta.write(group)
        compare = GeffMetadata.read(group)
        assert compare.extra["foo"] == "bar"
        assert compare.extra["bar"]["baz"] == "qux"
=======
    def test_display_hints(self):
        meta = {
            "geff_version": "0.0.1",
            "directed": True,
            "axes": [
                {"name": "x"},
                {"name": "y"},
                {"name": "z"},
                {"name": "t"},
            ],
        }
        # Horizontal and vertical are required
        with pytest.raises(pydantic.ValidationError, match=r"display_vertical"):
            GeffMetadata(**{"display_hints": {"display_horizontal": "x"}, **meta})
        with pytest.raises(pydantic.ValidationError, match=r"display_horizontal"):
            GeffMetadata(**{"display_hints": {"display_vertical": "x"}, **meta})

        # Names of axes in hint must be in axes
        with pytest.raises(ValueError, match=r"display_horizontal .* not found in axes"):
            GeffMetadata(
                **{"display_hints": {"display_vertical": "y", "display_horizontal": "a"}, **meta}
            )
        with pytest.raises(ValueError, match=r"display_vertical .* not found in axes"):
            GeffMetadata(
                **{"display_hints": {"display_vertical": "a", "display_horizontal": "x"}, **meta}
            )
        with pytest.raises(ValueError, match=r"display_depth .* not found in axes"):
            GeffMetadata(
                **{
                    "display_hints": {
                        "display_vertical": "y",
                        "display_horizontal": "x",
                        "display_depth": "a",
                    },
                    **meta,
                }
            )
        with pytest.raises(ValueError, match=r"display_time .* not found in axes"):
            GeffMetadata(
                **{
                    "display_hints": {
                        "display_vertical": "y",
                        "display_horizontal": "x",
                        "display_time": "a",
                    },
                    **meta,
                }
            )
>>>>>>> c557fde8


class TestAxis:
    def test_valid(self):
        # minimal fields
        Axis(name="property")

        # All fields
        Axis(name="property", type="space", unit="micrometer", min=0, max=10)

    def test_no_name(self):
        # name is the only required field
        with pytest.raises(pydantic.ValidationError):
            Axis(type="space")

    def test_bad_type(self):
        with pytest.warns(UserWarning, match=r"Type .* not in valid types"):
            Axis(name="test", type="other")

    def test_invalid_units(self):
        # Spatial
        with pytest.warns(UserWarning, match=r"Spatial unit .* not in valid"):
            Axis(name="test", type="space", unit="bad unit")

        # Temporal
        with pytest.warns(UserWarning, match=r"Temporal unit .* not in valid"):
            Axis(name="test", type="time", unit="bad unit")

        # Don't check units if we don't specify type
        Axis(name="test", unit="not checked")

    def test_min_max(self):
        # Min no max
        with pytest.raises(ValueError, match=r"Min and max must both be None or neither"):
            Axis(name="test", min=0)

        # Max no min
        with pytest.raises(ValueError, match=r"Min and max must both be None or neither"):
            Axis(name="test", max=0)

        # Min > max
        with pytest.raises(ValueError, match=r"Min .* is greater than max .*"):
            Axis(name="test", min=0, max=-10)


class TestAffineTransformation:
    """Comprehensive tests for Affine transformation functionality with metadata."""

    def test_affine_integration_with_metadata(self):
        """Test integration of Affine with GeffMetadata."""
        # Create a simple affine transformation
        affine = Affine.from_matrix_offset([[1.5, 0.0], [0.0, 1.5]], [10.0, 20.0])

        # Create metadata with affine transformation
        metadata = GeffMetadata(
            geff_version="0.1.0",
            directed=True,
            axes=[
                {"name": "x", "type": "space", "unit": "micrometer"},
                {"name": "y", "type": "space", "unit": "micrometer"},
            ],
            affine=affine,
        )

        # Verify the affine is properly stored
        assert metadata.affine is not None
        assert metadata.affine.ndim == 2
        np.testing.assert_array_almost_equal(
            metadata.affine.linear_matrix, [[1.5, 0.0], [0.0, 1.5]]
        )
        np.testing.assert_array_almost_equal(metadata.affine.offset, [10.0, 20.0])

    def test_unmatched_ndim(self):
        """Test that an error is raised if the affine matrix and axes have different dimensions."""
        with pytest.raises(
            ValueError, match="Affine transformation matrix must have 3 dimensions, got 2"
        ):
            # Homogeneous matrix of a 2D affine transformation
            matrix = np.diag([1.0, 1.0, 1.0])
            affine = Affine(matrix=matrix)
            GeffMetadata(
                geff_version="0.1.0",
                directed=True,
                axes=[
                    {"name": "x", "type": "space", "unit": "micrometer"},
                    {"name": "y", "type": "space", "unit": "micrometer"},
                    {"name": "z", "type": "space", "unit": "micrometer"},
                ],
                affine=affine,
            )

    def test_affine_serialization_with_metadata(self, tmp_path):
        """Test that Affine transformations can be serialized and deserialized with metadata."""
        # Create metadata with affine transformation
        affine = Affine.from_matrix_offset(
            [[2.0, 0.5], [-0.5, 2.0]],  # Scaling with rotation/shear
            [100.0, -50.0],
        )

        original_metadata = GeffMetadata(
            geff_version="0.1.0",
            directed=False,
            axes=[
                {"name": "x", "type": "space", "unit": "micrometer"},
                {"name": "y", "type": "space", "unit": "micrometer"},
            ],
            affine=affine,
        )

        # Write and read back
        zpath = tmp_path / "test_affine.zarr"
        group = zarr.open(zpath, mode="a")
        original_metadata.write(group)
        loaded_metadata = GeffMetadata.read(group)

        # Verify everything matches
        assert loaded_metadata == original_metadata
        assert loaded_metadata.affine is not None
        np.testing.assert_array_almost_equal(
            loaded_metadata.affine.matrix, original_metadata.affine.matrix
        )


def test_write_schema(tmp_path):
    schema_path = tmp_path / "schema.json"
    write_metadata_schema(schema_path)
    assert schema_path.is_file()
    assert schema_path.stat().st_size > 0<|MERGE_RESOLUTION|>--- conflicted
+++ resolved
@@ -145,7 +145,6 @@
         with pytest.raises(pydantic.ValidationError):
             meta.geff_version = "abcde"
 
-<<<<<<< HEAD
     def test_read_write_ignored_metadata(self, tmp_path):
         meta = GeffMetadata(
             geff_version="0.0.1",
@@ -158,7 +157,11 @@
         compare = GeffMetadata.read(group)
         assert compare.extra["foo"] == "bar"
         assert compare.extra["bar"]["baz"] == "qux"
-=======
+
+        # Check that extra metadata is not accessible as attributes
+        with pytest.raises(AttributeError, match="object has no attribute 'foo'"):
+            compare.foo  # noqa: B018
+
     def test_display_hints(self):
         meta = {
             "geff_version": "0.0.1",
@@ -207,7 +210,6 @@
                     **meta,
                 }
             )
->>>>>>> c557fde8
 
 
 class TestAxis:
