--- conflicted
+++ resolved
@@ -44,15 +44,9 @@
         for name, values in graph_props["edge_props"].items():
             assert graph.edges[edge.tolist()][name] == values[idx].item()
 
-<<<<<<< HEAD
-    assert graph.graph["axis_names"] == graph_props["axis_names"]
-    assert graph.graph["axis_units"] == graph_props["axis_units"]
-    assert graph.graph["ignored_attrs"] == graph_props["ignored_attrs"]
-=======
     # TODO: test metadata
     # assert graph.graph["axis_names"] == graph_props["axis_names"]
     # assert graph.graph["axis_units"] == graph_props["axis_units"]
->>>>>>> 647692e3
 
 
 @pytest.mark.parametrize("node_dtype", node_dtypes)
