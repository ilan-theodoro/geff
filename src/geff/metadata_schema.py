from __future__ import annotations

import json
import warnings
from collections.abc import Sequence  # noqa: TC003
from importlib.metadata import version
from pathlib import Path

import zarr
from pydantic import BaseModel, Field, model_validator
from pydantic.config import ConfigDict

from .affine import Affine  # noqa: TC001 # Needed at runtime for Pydantic validation
from .units import (
    VALID_AXIS_TYPES,
    VALID_SPACE_UNITS,
    VALID_TIME_UNITS,
    validate_axis_type,
    validate_space_unit,
    validate_time_unit,
)

VERSION_PATTERN = r"^\d+\.\d+(?:\.\d+)?(?:\.dev\d+)?(?:\+[a-zA-Z0-9]+)?"


class Axis(BaseModel):
    name: str
    type: str | None = None
    unit: str | None = None
    min: float | None = None
    max: float | None = None

    @model_validator(mode="after")
    def _validate_model(self) -> Axis:
        if (self.min is None) != (self.max is None):  # type: ignore
            raise ValueError(
                f"Min and max must both be None or neither: got min {self.min} and max {self.max}"
            )
        if self.min is not None and self.min > self.max:  # type: ignore
            raise ValueError(f"Min {self.min} is greater than max {self.max}")

        if self.type is not None and not validate_axis_type(self.type):  # type: ignore
            warnings.warn(
                f"Type {self.type} not in valid types {VALID_AXIS_TYPES}. "
                "Reader applications may not know what to do with this information.",
                stacklevel=2,
            )

        if self.type == "space" and not validate_space_unit(self.unit):  # type: ignore
            warnings.warn(
                f"Spatial unit {self.unit} not in valid OME-Zarr units {VALID_SPACE_UNITS}. "
                "Reader applications may not know what to do with this information.",
                stacklevel=2,
            )
        elif self.type == "time" and not validate_time_unit(self.unit):  # type: ignore
            warnings.warn(
                f"Temporal unit {self.unit} not in valid OME-Zarr units {VALID_TIME_UNITS}. "
                "Reader applications may not know what to do with this information.",
                stacklevel=2,
            )

        return self


def axes_from_lists(
    axis_names: Sequence[str] | None = None,
    axis_units: Sequence[str | None] | None = None,
    axis_types: Sequence[str | None] | None = None,
    roi_min: Sequence[float | None] | None = None,
    roi_max: Sequence[float | None] | None = None,
) -> list[Axis]:
    """Create a list of Axes objects from lists of axis names, units, types, mins,
    and maxes. If axis_names is None, there are no spatial axes and the list will
    be empty. Nones for all other arguments will omit them from the axes.

    All provided arguments must have the same length. If an argument should not be specified
    for a single property, use None.

    Args:
        axis_names (list[str] | None, optional): Names of properties for spatiotemporal
            axes. Defaults to None.
        axis_units (list[str | None] | None, optional): Units corresponding to named properties.
            Defaults to None.
        axis_types (list[str | None] | None, optional): Axis type for each property.
            Choose from "space", "time", "channel". Defaults to None.
        roi_min (list[float | None] | None, optional): Minimum value for each property.
            Defaults to None.
        roi_max (list[float | None] | None, optional): Maximum value for each property.
            Defaults to None.

    Returns:
        list[Axis]:
    """
    axes: list[Axis] = []
    if axis_names is None:
        return axes

    dims = len(axis_names)
    if axis_types is not None:
        assert len(axis_types) == dims, (
            "The number of axis types has to match the number of axis names"
        )

    if axis_units is not None:
        assert len(axis_units) == dims, (
            "The number of axis types has to match the number of axis names"
        )

    for i in range(len(axis_names)):
        axes.append(
            Axis(
                name=axis_names[i],
                type=axis_types[i] if axis_types is not None else None,
                unit=axis_units[i] if axis_units is not None else None,
                min=roi_min[i] if roi_min is not None else None,
                max=roi_max[i] if roi_max is not None else None,
            )
        )
    return axes


class GeffMetadata(BaseModel):
    """
    Geff metadata schema to validate the attributes json file in a geff zarr
    """

    # this determines the title of the generated json schema
    model_config = ConfigDict(
        title="geff_metadata",
        validate_assignment=True,
    )

    geff_version: str = Field(
        ...,
        pattern=VERSION_PATTERN,
        description=(
            "Geff version string following semantic versioning (MAJOR.MINOR.PATCH), "
            "optionally with .devN and/or +local parts (e.g., 0.3.1.dev6+g61d5f18).\n"
            "If not provided, the version will be set to the current geff package version."
        ),
    )
<<<<<<< HEAD
    directed: bool
    axes: Sequence[Axis] | None = None
    affine: Affine | None = None
=======
    directed: bool = Field(description="True if the graph is directed, otherwise False.")
    axes: Sequence[Axis] | None = Field(
        None,
        description="Optional list of Axis objects defining the axes of each node in the graph.\n"
        "Each object's `name` must be an existing attribute on the nodes. The optional `type` key"
        "must be one of `space`, `time` or `channel`, though readers may not use this information. "
        "Each axis can additionally optionally define a `unit` key, which should match the valid"
        "OME-Zarr units, and `min` and `max` keys to define the range of the axis.",
    )

    @model_validator(mode="before")
    @classmethod
    def _validate_model_before(cls, values: dict) -> dict:
        if values.get("geff_version") is None:
            values["geff_version"] = version("geff")
        return values
>>>>>>> aa55f552

    @model_validator(mode="after")
    def _validate_model_after(self) -> GeffMetadata:
        # Axes names must be unique
        if self.axes is not None:
            names = [ax.name for ax in self.axes]
            if len(names) != len(set(names)):
                raise ValueError(f"Duplicate axes names found in {names}")

            if self.affine is not None:
                if self.affine.ndim != len(self.axes):
                    raise ValueError(
                        f"Affine transformation matrix must have {len(self.axes)} dimensions, "
                        f"got {self.affine.ndim}"
                    )

        return self

    def write(self, group: zarr.Group | Path | str):
        """Helper function to write GeffMetadata into the zarr geff group.

        Args:
            group (zarr.Group | Path): The geff group to write the metadata to
        """
        if isinstance(group, Path | str):
            group = zarr.open(group)

        group.attrs["geff"] = self.model_dump(mode="json")

    @classmethod
    def read(cls, group: zarr.Group | Path) -> GeffMetadata:
        """Helper function to read GeffMetadata from a zarr geff group.

        Args:
            group (zarr.Group | Path): The zarr group containing the geff metadata

        Returns:
            GeffMetadata: The GeffMetadata object
        """
        if isinstance(group, Path):
            group = zarr.open(group)

        # Check if geff_version exists in zattrs
        if "geff" not in group.attrs:
            raise ValueError(
                f"No geff key found in {group}. This may indicate the path is incorrect or "
                f"zarr group name is not specified (e.g. /dataset.zarr/tracks/ instead of "
                f"/dataset.zarr/)."
            )

        return cls(**group.attrs["geff"])


class GeffSchema(BaseModel):
    geff: GeffMetadata = Field(..., description="geff_metadata")


def write_metadata_schema(outpath: Path):
    """Write the current geff metadata schema to a json file

    Args:
        outpath (Path): The file to write the schema to
    """
    metadata_schema = GeffSchema.model_json_schema()
    with open(outpath, "w") as f:
        f.write(json.dumps(metadata_schema, indent=2))<|MERGE_RESOLUTION|>--- conflicted
+++ resolved
@@ -139,11 +139,6 @@
             "If not provided, the version will be set to the current geff package version."
         ),
     )
-<<<<<<< HEAD
-    directed: bool
-    axes: Sequence[Axis] | None = None
-    affine: Affine | None = None
-=======
     directed: bool = Field(description="True if the graph is directed, otherwise False.")
     axes: Sequence[Axis] | None = Field(
         None,
@@ -153,6 +148,12 @@
         "Each axis can additionally optionally define a `unit` key, which should match the valid"
         "OME-Zarr units, and `min` and `max` keys to define the range of the axis.",
     )
+    affine: Affine | None = Field(
+        None,
+        description="Affine transformation matrix to transform the graph coordinates to the "
+        "physical coordinates. The matrix must have the same number of dimensions as the number of "
+        "axes in the graph.",
+    )
 
     @model_validator(mode="before")
     @classmethod
@@ -160,7 +161,6 @@
         if values.get("geff_version") is None:
             values["geff_version"] = version("geff")
         return values
->>>>>>> aa55f552
 
     @model_validator(mode="after")
     def _validate_model_after(self) -> GeffMetadata:
