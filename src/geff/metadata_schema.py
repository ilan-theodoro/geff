from __future__ import annotations

import json
import warnings
from collections.abc import Sequence  # noqa: TC003
from importlib.metadata import version
from pathlib import Path
<<<<<<< HEAD
from typing import Any
=======
from typing import Literal
>>>>>>> d99e2a44

import zarr
from pydantic import BaseModel, Field, model_validator
from pydantic.config import ConfigDict

from .affine import Affine  # noqa: TC001 # Needed at runtime for Pydantic validation
from .units import (
    VALID_AXIS_TYPES,
    VALID_SPACE_UNITS,
    VALID_TIME_UNITS,
    validate_axis_type,
    validate_space_unit,
    validate_time_unit,
)

VERSION_PATTERN = r"^\d+\.\d+(?:\.\d+)?(?:\.dev\d+)?(?:\+[a-zA-Z0-9]+)?"


class Axis(BaseModel):
    name: str
    type: str | None = None
    unit: str | None = None
    min: float | None = None
    max: float | None = None

    @model_validator(mode="after")
    def _validate_model(self) -> Axis:
        if (self.min is None) != (self.max is None):  # type: ignore
            raise ValueError(
                f"Min and max must both be None or neither: got min {self.min} and max {self.max}"
            )
        if self.min is not None and self.min > self.max:  # type: ignore
            raise ValueError(f"Min {self.min} is greater than max {self.max}")

        if self.type is not None and not validate_axis_type(self.type):  # type: ignore
            warnings.warn(
                f"Type {self.type} not in valid types {VALID_AXIS_TYPES}. "
                "Reader applications may not know what to do with this information.",
                stacklevel=2,
            )

        if self.type == "space" and not validate_space_unit(self.unit):  # type: ignore
            warnings.warn(
                f"Spatial unit {self.unit} not in valid OME-Zarr units {VALID_SPACE_UNITS}. "
                "Reader applications may not know what to do with this information.",
                stacklevel=2,
            )
        elif self.type == "time" and not validate_time_unit(self.unit):  # type: ignore
            warnings.warn(
                f"Temporal unit {self.unit} not in valid OME-Zarr units {VALID_TIME_UNITS}. "
                "Reader applications may not know what to do with this information.",
                stacklevel=2,
            )

        return self


def axes_from_lists(
    axis_names: Sequence[str] | None = None,
    axis_units: Sequence[str | None] | None = None,
    axis_types: Sequence[str | None] | None = None,
    roi_min: Sequence[float | None] | None = None,
    roi_max: Sequence[float | None] | None = None,
) -> list[Axis]:
    """Create a list of Axes objects from lists of axis names, units, types, mins,
    and maxes. If axis_names is None, there are no spatial axes and the list will
    be empty. Nones for all other arguments will omit them from the axes.

    All provided arguments must have the same length. If an argument should not be specified
    for a single property, use None.

    Args:
        axis_names (list[str] | None, optional): Names of properties for spatiotemporal
            axes. Defaults to None.
        axis_units (list[str | None] | None, optional): Units corresponding to named properties.
            Defaults to None.
        axis_types (list[str | None] | None, optional): Axis type for each property.
            Choose from "space", "time", "channel". Defaults to None.
        roi_min (list[float | None] | None, optional): Minimum value for each property.
            Defaults to None.
        roi_max (list[float | None] | None, optional): Maximum value for each property.
            Defaults to None.

    Returns:
        list[Axis]:
    """
    axes: list[Axis] = []
    if axis_names is None:
        return axes

    dims = len(axis_names)
    if axis_types is not None:
        assert len(axis_types) == dims, (
            "The number of axis types has to match the number of axis names"
        )

    if axis_units is not None:
        assert len(axis_units) == dims, (
            "The number of axis types has to match the number of axis names"
        )

    for i in range(len(axis_names)):
        axes.append(
            Axis(
                name=axis_names[i],
                type=axis_types[i] if axis_types is not None else None,
                unit=axis_units[i] if axis_units is not None else None,
                min=roi_min[i] if roi_min is not None else None,
                max=roi_max[i] if roi_max is not None else None,
            )
        )
    return axes


class DisplayHint(BaseModel):
    """Metadata indicating how spatiotemporal axes are displayed by a viewer"""

    display_horizontal: str = Field(
        ..., description="Which spatial axis to use for horizontal display"
    )
    display_vertical: str = Field(..., description="Which spatial axis to use for vertical display")
    display_depth: str | None = Field(
        None, description="Optional, which spatial axis to use for depth display"
    )
    display_time: str | None = Field(
        None, description="Optional, which temporal axis to use for time"
    )


class RelatedObject(BaseModel):
    type: str = Field(
        ...,
        description=(
            "Type of the related object. 'labels' for label objects, "
            "'image' for image objects. Other types are also allowed, but may not be "
            "recognized by reader applications. "
        ),
    )
    path: str = Field(
        ...,
        description=(
            "Path of the related object within the zarr group, relative "
            "to the geff zarr-attributes file. "
            "It is strongly recommended all related objects are stored as siblings "
            "of the geff group within the top-level zarr group."
        ),
    )
    label_prop: str | None = Field(
        None,
        description=(
            "Property name for label objects. This is the node property that will be used "
            "to identify the labels in the related object. "
            "This is only valid for type 'labels'."
        ),
    )

    @model_validator(mode="after")
    def _validate_model(self) -> RelatedObject:
        if self.type != "labels" and self.label_prop is not None:
            raise ValueError(
                f"label_prop {self.label_prop} is only valid for type 'labels', "
                f"but got type {self.type}."
            )
        if self.type not in ["labels", "image"]:
            warnings.warn(
                f"Got type {self.type} for related object, "
                "which might not be recognized by reader applications. ",
                stacklevel=2,
            )
        return self


class GeffMetadata(BaseModel):
    """
    Geff metadata schema to validate the attributes json file in a geff zarr
    """

    # this determines the title of the generated json schema
    model_config = ConfigDict(
        title="geff_metadata",
        validate_assignment=True,
    )

    geff_version: str = Field(
        ...,
        pattern=VERSION_PATTERN,
        description=(
            "Geff version string following semantic versioning (MAJOR.MINOR.PATCH), "
            "optionally with .devN and/or +local parts (e.g., 0.3.1.dev6+g61d5f18).\n"
            "If not provided, the version will be set to the current geff package version."
        ),
    )

    directed: bool = Field(description="True if the graph is directed, otherwise False.")
    axes: Sequence[Axis] | None = Field(
        None,
        description="Optional list of Axis objects defining the axes of each node in the graph.\n"
        "Each object's `name` must be an existing attribute on the nodes. The optional `type` key"
        "must be one of `space`, `time` or `channel`, though readers may not use this information. "
        "Each axis can additionally optionally define a `unit` key, which should match the valid"
        "OME-Zarr units, and `min` and `max` keys to define the range of the axis.",
    )
    track_node_props: dict[Literal["lineage", "tracklet"], str] | None = Field(
        None,
        description=(
            "Node properties denoting tracklet and/or lineage IDs.\n"
            "A tracklet is defined as a simple path of connected nodes "
            "where the initiating node has any incoming degree and outgoing degree at most 1,"
            "and the terminating node has incoming degree at most 1 and any outgoing degree, "
            "and other nodes along the path have in/out degree of 1. Each tracklet must contain "
            "the maximal set of connected nodes that match this definition - no sub-tracklets.\n"
            "A lineage is defined as a weakly connected component on the graph.\n"
            "The dictionary can store one or both of 'tracklet' or 'lineage' keys."
        ),
    )
    related_objects: Sequence[RelatedObject] | None = Field(
        None,
        description=(
            "A list of dictionaries of related objects such as labels or images. "
            "Each dictionary must contain 'type', 'path', and optionally 'label_prop' "
            "properties. The 'type' represents the data type. 'labels' and 'image' should "
            "be used for label and image objects, respectively. Other types are also allowed, "
            "The 'path' should be relative to the geff zarr-attributes file. "
            "It is strongly recommended all related objects are stored as siblings "
            "of the geff group within the top-level zarr group. "
            "The 'label_prop' is only valid for type 'labels' and specifies the node property "
            "that will be used to identify the labels in the related object. "
        ),
    )
    affine: Affine | None = Field(
        None,
        description="Affine transformation matrix to transform the graph coordinates to the "
        "physical coordinates. The matrix must have the same number of dimensions as the number of "
        "axes in the graph.",
    )
    display_hints: DisplayHint | None = Field(
        None, description="Metadata indicating how spatiotemporal axes are displayed by a viewer"
    )
    extra: Any = Field(
        default_factory=dict,
        description="Extra metadata that is not part of the schema",
    )

    @model_validator(mode="before")
    @classmethod
    def _validate_model_before(cls, values: dict) -> dict:
        if values.get("geff_version") is None:
            values["geff_version"] = version("geff")
        return values

    @model_validator(mode="after")
    def _validate_model_after(self) -> GeffMetadata:
        # Axes names must be unique
        if self.axes is not None:
            names = [ax.name for ax in self.axes]
            if len(names) != len(set(names)):
                raise ValueError(f"Duplicate axes names found in {names}")

            if self.affine is not None:
                if self.affine.ndim != len(self.axes):
                    raise ValueError(
                        f"Affine transformation matrix must have {len(self.axes)} dimensions, "
                        f"got {self.affine.ndim}"
                    )

        # Display hint axes match names in axes
        if self.axes is not None and self.display_hints is not None:
            ax_names = [ax.name for ax in self.axes]
            if self.display_hints.display_horizontal not in ax_names:
                raise ValueError(
                    f"Display hint display_horizontal name {self.display_hints.display_horizontal} "
                    f"not found in axes {ax_names}"
                )
            if self.display_hints.display_vertical not in ax_names:
                raise ValueError(
                    f"Display hint display_vertical name {self.display_hints.display_vertical} "
                    f"not found in axes {ax_names}"
                )
            if (
                self.display_hints.display_time is not None
                and self.display_hints.display_time not in ax_names
            ):
                raise ValueError(
                    f"Display hint display_time name {self.display_hints.display_time} "
                    f"not found in axes {ax_names}"
                )
            if (
                self.display_hints.display_depth is not None
                and self.display_hints.display_depth not in ax_names
            ):
                raise ValueError(
                    f"Display hint display_depth name {self.display_hints.display_depth} "
                    f"not found in axes {ax_names}"
                )
        return self

    def write(self, group: zarr.Group | Path | str):
        """Helper function to write GeffMetadata into the zarr geff group.
        Maintains consistency by preserving ignored attributes with their original values.

        Args:
            group (zarr.Group | Path): The geff group to write the metadata to
        """
        if isinstance(group, Path | str):
            group = zarr.open(group)

        group.attrs["geff"] = self.model_dump(mode="json")

    @classmethod
    def read(cls, group: zarr.Group | Path) -> GeffMetadata:
        """Helper function to read GeffMetadata from a zarr geff group.

        Args:
            group (zarr.Group | Path): The zarr group containing the geff metadata

        Returns:
            GeffMetadata: The GeffMetadata object
        """
        if isinstance(group, Path):
            group = zarr.open(group)

        # Check if geff_version exists in zattrs
        if "geff" not in group.attrs:
            raise ValueError(
                f"No geff key found in {group}. This may indicate the path is incorrect or "
                f"zarr group name is not specified (e.g. /dataset.zarr/tracks/ instead of "
                f"/dataset.zarr/)."
            )

        return cls(**group.attrs["geff"])


class GeffSchema(BaseModel):
    geff: GeffMetadata = Field(..., description="geff_metadata")


def write_metadata_schema(outpath: Path):
    """Write the current geff metadata schema to a json file

    Args:
        outpath (Path): The file to write the schema to
    """
    metadata_schema = GeffSchema.model_json_schema()
    with open(outpath, "w") as f:
        f.write(json.dumps(metadata_schema, indent=2))<|MERGE_RESOLUTION|>--- conflicted
+++ resolved
@@ -5,11 +5,8 @@
 from collections.abc import Sequence  # noqa: TC003
 from importlib.metadata import version
 from pathlib import Path
-<<<<<<< HEAD
-from typing import Any
-=======
+from typing import Any, Literal
 from typing import Literal
->>>>>>> d99e2a44
 
 import zarr
 from pydantic import BaseModel, Field, model_validator
