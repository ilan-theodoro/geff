from __future__ import annotations

import json
import warnings
from collections.abc import Sequence  # noqa: TC003
from importlib.metadata import version
from pathlib import Path

import zarr
from pydantic import BaseModel, Field, model_validator
from pydantic.config import ConfigDict

from .units import (
    VALID_AXIS_TYPES,
    VALID_SPACE_UNITS,
    VALID_TIME_UNITS,
    validate_axis_type,
    validate_space_unit,
    validate_time_unit,
)

VERSION_PATTERN = r"^\d+\.\d+(?:\.\d+)?(?:\.dev\d+)?(?:\+[a-zA-Z0-9]+)?"


class Axis(BaseModel):
    name: str
    type: str | None = None
    unit: str | None = None
    min: float | None = None
    max: float | None = None

    @model_validator(mode="after")
    def _validate_model(self) -> Axis:
        if (self.min is None) != (self.max is None):  # type: ignore
            raise ValueError(
                f"Min and max must both be None or neither: got min {self.min} and max {self.max}"
            )
        if self.min is not None and self.min > self.max:  # type: ignore
            raise ValueError(f"Min {self.min} is greater than max {self.max}")

        if self.type is not None and not validate_axis_type(self.type):  # type: ignore
            warnings.warn(
                f"Type {self.type} not in valid types {VALID_AXIS_TYPES}. "
                "Reader applications may not know what to do with this information.",
                stacklevel=2,
            )

        if self.type == "space" and not validate_space_unit(self.unit):  # type: ignore
            warnings.warn(
                f"Spatial unit {self.unit} not in valid OME-Zarr units {VALID_SPACE_UNITS}. "
                "Reader applications may not know what to do with this information.",
                stacklevel=2,
            )
        elif self.type == "time" and not validate_time_unit(self.unit):  # type: ignore
            warnings.warn(
                f"Temporal unit {self.unit} not in valid OME-Zarr units {VALID_TIME_UNITS}. "
                "Reader applications may not know what to do with this information.",
                stacklevel=2,
            )

        return self


def axes_from_lists(
    axis_names: Sequence[str] | None = None,
    axis_units: Sequence[str | None] | None = None,
    axis_types: Sequence[str | None] | None = None,
    roi_min: Sequence[float | None] | None = None,
    roi_max: Sequence[float | None] | None = None,
) -> list[Axis]:
    """Create a list of Axes objects from lists of axis names, units, types, mins,
    and maxes. If axis_names is None, there are no spatial axes and the list will
    be empty. Nones for all other arguments will omit them from the axes.

    All provided arguments must have the same length. If an argument should not be specified
    for a single property, use None.

    Args:
        axis_names (list[str] | None, optional): Names of properties for spatiotemporal
            axes. Defaults to None.
        axis_units (list[str | None] | None, optional): Units corresponding to named properties.
            Defaults to None.
        axis_types (list[str | None] | None, optional): Axis type for each property.
            Choose from "space", "time", "channel". Defaults to None.
        roi_min (list[float | None] | None, optional): Minimum value for each property.
            Defaults to None.
        roi_max (list[float | None] | None, optional): Maximum value for each property.
            Defaults to None.

    Returns:
        list[Axis]:
    """
    axes: list[Axis] = []
    if axis_names is None:
        return axes

    dims = len(axis_names)
    if axis_types is not None:
        assert len(axis_types) == dims, (
            "The number of axis types has to match the number of axis names"
        )

    if axis_units is not None:
        assert len(axis_units) == dims, (
            "The number of axis types has to match the number of axis names"
        )

    for i in range(len(axis_names)):
        axes.append(
            Axis(
                name=axis_names[i],
                type=axis_types[i] if axis_types is not None else None,
                unit=axis_units[i] if axis_units is not None else None,
                min=roi_min[i] if roi_min is not None else None,
                max=roi_max[i] if roi_max is not None else None,
            )
        )
    return axes


class GeffMetadata(BaseModel):
    """
    Geff metadata schema to validate the attributes json file in a geff zarr
    """

    # this determines the title of the generated json schema
<<<<<<< HEAD
    model_config = ConfigDict(title="geff_metadata", validate_assignment=True, extra="allow")
=======
    model_config = ConfigDict(
        title="geff_metadata",
        validate_assignment=True,
    )
>>>>>>> 9b0dd432

    geff_version: str = Field(
        ...,
        pattern=VERSION_PATTERN,
        description=(
            "Geff version string following semantic versioning (MAJOR.MINOR.PATCH), "
            "optionally with .devN and/or +local parts (e.g., 0.3.1.dev6+g61d5f18).\n"
            "If not provided, the version will be set to the current geff package version."
        ),
    )
    directed: bool
    axes: Sequence[Axis] | None = None

    @model_validator(mode="before")
    @classmethod
    def _validate_model_before(cls, values: dict) -> dict:
        if values.get("geff_version") is None:
            values["geff_version"] = version("geff")
        return values

    @model_validator(mode="after")
    def _validate_model_after(self) -> GeffMetadata:
        # Axes names must be unique
        if self.axes is not None:
            names = [ax.name for ax in self.axes]
            if len(names) != len(set(names)):
                raise ValueError(f"Duplicate axes names found in {names}")
        return self

    def write(self, group: zarr.Group | Path | str):
        """Helper function to write GeffMetadata into the zarr geff group.
        Maintains consistency by preserving ignored attributes with their original values.

        Args:
            group (zarr.Group | Path): The geff group to write the metadata to
        """
        if isinstance(group, Path | str):
            group = zarr.open(group)

        group.attrs["geff"] = self.model_dump(mode="json")

    @classmethod
    def read(cls, group: zarr.Group | Path) -> GeffMetadata:
        """Helper function to read GeffMetadata from a zarr geff group.

        Args:
            group (zarr.Group | Path): The zarr group containing the geff metadata

        Returns:
            GeffMetadata: The GeffMetadata object
        """
        if isinstance(group, Path):
            group = zarr.open(group)

        # Check if geff_version exists in zattrs
        if "geff" not in group.attrs:
            raise ValueError(
                f"No geff key found in {group}. This may indicate the path is incorrect or "
                f"zarr group name is not specified (e.g. /dataset.zarr/tracks/ instead of "
                f"/dataset.zarr/)."
            )

        return cls(**group.attrs["geff"])


class GeffSchema(BaseModel):
    geff: GeffMetadata = Field(..., description="geff_metadata")


def write_metadata_schema(outpath: Path):
    """Write the current geff metadata schema to a json file

    Args:
        outpath (Path): The file to write the schema to
    """
    metadata_schema = GeffSchema.model_json_schema()
    with open(outpath, "w") as f:
        f.write(json.dumps(metadata_schema, indent=2))<|MERGE_RESOLUTION|>--- conflicted
+++ resolved
@@ -1,5 +1,6 @@
 from __future__ import annotations
 
+from typing import Any
 import json
 import warnings
 from collections.abc import Sequence  # noqa: TC003
@@ -124,14 +125,11 @@
     """
 
     # this determines the title of the generated json schema
-<<<<<<< HEAD
-    model_config = ConfigDict(title="geff_metadata", validate_assignment=True, extra="allow")
-=======
     model_config = ConfigDict(
         title="geff_metadata",
         validate_assignment=True,
     )
->>>>>>> 9b0dd432
+
 
     geff_version: str = Field(
         ...,
@@ -144,6 +142,10 @@
     )
     directed: bool
     axes: Sequence[Axis] | None = None
+    extra: Any = Field(
+        default_factory=dict,
+        description="Extra metadata that is not part of the schema",
+    )
 
     @model_validator(mode="before")
     @classmethod
